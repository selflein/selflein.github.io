# Site Settings

paginate:            5

# Build settings
markdown:            kramdown
highlighter:         rouge
permalink:           none
<<<<<<< HEAD
plugins:             [jekyll-paginate]
=======
gems:                [jekyll-paginate-v2]
>>>>>>> 1dad47b0
<|MERGE_RESOLUTION|>--- conflicted
+++ resolved
@@ -6,8 +6,4 @@
 markdown:            kramdown
 highlighter:         rouge
 permalink:           none
-<<<<<<< HEAD
-plugins:             [jekyll-paginate]
-=======
-gems:                [jekyll-paginate-v2]
->>>>>>> 1dad47b0
+gems:                [jekyll-paginate-v2]